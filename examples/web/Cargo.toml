--- conflicted
+++ resolved
@@ -21,11 +21,5 @@
 
 [dependencies.iced]
 git = "https://github.com/iced-rs/iced.git"
-<<<<<<< HEAD
-#branch = "generic-widget-tree"
-#rev = "af7cbf0"
-version = "0.4"
-=======
 rev = "ba33e92818ec181508b4957d1eae5b2beb9ea221"
-#version = "0.4"
->>>>>>> a13f263f
+#version = "0.4"