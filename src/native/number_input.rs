//! Display fields that can only be filled with numeric type.
//!
//! A [`NumberInput`] has some local [`State`].
use iced_widget::{
    container,
    core::{
        self,
        alignment::{Horizontal, Vertical},
        event, keyboard,
        layout::{Limits, Node},
        mouse::{self, Cursor},
        renderer,
        widget::{
            tree::{State, Tag},
            Operation, Tree,
        },
        Alignment, Background, Clipboard, Color, Element, Event, Layout, Length, Padding, Pixels,
        Point, Rectangle, Shell, Size, Widget,
    },
    text,
    text::LineHeight,
    text_input::{self, cursor, Value},
    Column, Container, Row, Text, TextInput,
};
use num_traits::{Num, NumAssignOps};
use std::{fmt::Display, str::FromStr};

pub use crate::{
    graphics::icons::{bootstrap::BootstrapIcon, BOOTSTRAP_FONT},
    style::number_input::{self, Appearance, StyleSheet},
};

/// The default padding
const DEFAULT_PADDING: f32 = 5.0;

/// A field that can only be filled with numeric type.
///
/// # Example
/// ```ignore
/// # use iced_aw::NumberInput;
/// #
/// #[derive(Debug, Clone)]
/// enum Message {
///     NumberInputChanged(u32),
/// }
///
/// let value = 12;
/// let max = 1275;
///
/// let input = NumberInput::new(
///     value,
///     max,
///     Message::NumberInputChanged,
/// )
/// .step(2);
/// ```
#[allow(missing_debug_implementations)]
pub struct NumberInput<'a, T, Message, Renderer = crate::Renderer>
where
    Renderer: core::text::Renderer<Font = core::Font>,
    Renderer::Theme: number_input::StyleSheet
        + text_input::StyleSheet
        + container::StyleSheet
        + text::StyleSheet,
{
    /// The current value of the [`NumberInput`].
    value: T,
    /// The step for each modify of the [`NumberInput`].
    step: T,
    /// The min and max value of the [`NumberInput`].
    bounds: (T, T),
    /// The content padding of the [`NumberInput`].
    padding: f32,
    /// The text size of the [`NumberInput`].
    size: Option<f32>,
    /// The underlying element of the [`NumberInput`].
    content: TextInput<'a, Message, Renderer>,
    /// The on_change event of the [`NumberInput`].
    on_change: Box<dyn Fn(T) -> Message>,
    /// The style of the [`NumberInput`].
    style: <Renderer::Theme as number_input::StyleSheet>::Style,
    /// The font text of the [`NumberInput`].
    font: Renderer::Font,
    /// The Width to use for the NumberBox Default is Length::Fill
    width: Length,
}

impl<'a, T, Message, Renderer> NumberInput<'a, T, Message, Renderer>
where
    T: Num + NumAssignOps + PartialOrd + Display + FromStr + Copy,
    Message: Clone,
    Renderer: core::text::Renderer<Font = core::Font>,
    Renderer::Theme: number_input::StyleSheet
        + text_input::StyleSheet
        + container::StyleSheet
        + text::StyleSheet,
{
    /// Creates a new [`NumberInput`].
    ///
    /// It expects:
    /// - some [`State`]
    /// - the current value
    /// - the max value
    /// - a function that produces a message when the [`NumberInput`] changes
    pub fn new<F>(value: T, max: T, on_changed: F) -> Self
    where
        F: 'static + Fn(T) -> Message + Copy,
        T: 'static,
    {
        let padding = DEFAULT_PADDING;
        let convert_to_num = move |s: String| {
            on_changed(T::from_str(&s).unwrap_or(if s.is_empty() { T::zero() } else { value }))
        };

        Self {
            value,
            step: T::one(),
            bounds: (T::zero(), max),
            padding,
            size: None,
            content: TextInput::new("", format!("{value}").as_str())
                .on_input(convert_to_num)
                .padding(padding)
                .width(Length::Fixed(127.0)),
            on_change: Box::new(on_changed),
            style: <Renderer::Theme as number_input::StyleSheet>::Style::default(),
            font: Renderer::Font::default(),
            width: Length::Shrink,
        }
    }

    /// Sets the minimum & maximum value (bound) of the [`NumberInput`].
    #[must_use]
    pub fn bounds(mut self, bounds: (T, T)) -> Self {
        if bounds.0 <= bounds.1 {
            self.bounds = bounds;
        }
        self
    }

    /// Sets the content width of the [`NumberInput`].
    #[must_use]
    pub fn content_width(mut self, width: Length) -> Self {
        self.content = self.content.width(width);
        self
    }

    /// Sets the [`Font`] of the [`Text`].
    ///
    /// [`Font`]: core::Font
    /// [`Text`]: core::widget::Text
    #[allow(clippy::needless_pass_by_value)]
    #[must_use]
    pub fn font(mut self, font: Renderer::Font) -> Self {
        self.font = font;
        self.content = self.content.font(font);
        self
    }

    /// Sets the minimum value of the [`NumberInput`].
    #[must_use]
    pub fn min(mut self, min: T) -> Self {
        if min <= self.bounds.1 {
            self.bounds.0 = min;
        }
        self
    }

    /// Sets the maximum value of the [`NumberInput`].
    #[must_use]
    pub fn max(mut self, max: T) -> Self {
        if max >= self.bounds.0 {
            self.bounds.1 = max;
        }
        self
    }

    /// Sets the message that should be produced when the [`NumberInput`] is
    /// focused and the enter key is pressed.
    #[must_use]
    pub fn on_submit(mut self, message: Message) -> Self {
        self.content = self.content.on_submit(message);
        self
    }

    /// Sets the padding of the [`NumberInput`].
    #[must_use]
    pub fn padding(mut self, units: f32) -> Self {
        self.padding = units;
        self.content = self.content.padding(units);
        self
    }

    /// Sets the text size of the [`NumberInput`].
    #[must_use]
    pub fn size(mut self, size: f32) -> Self {
        self.size = Some(size);
        self.content = self.content.size(size);
        self
    }

    /// Sets the step of the [`NumberInput`].
    #[must_use]
    pub fn step(mut self, step: T) -> Self {
        self.step = step;
        self
    }

    /// Sets the style of the [`NumberInput`].
    #[must_use]
    pub fn style(
        mut self,
        style: impl Into<<Renderer::Theme as number_input::StyleSheet>::Style>,
    ) -> Self {
        self.style = style.into();
        self
    }

    /// Sets the width of the [`NumberInput`].
    #[must_use]
    pub fn width(mut self, width: Length) -> Self {
        self.width = width;
        self
    }

    /// Decrease current value by step of the [`NumberInput`].
    fn decrease_val(&mut self, shell: &mut Shell<Message>) {
        if self.value > self.bounds.0 {
            let new_val = self.value - self.step;
            self.value = if new_val > self.bounds.0 {
                new_val
            } else {
                self.bounds.0
            };
            shell.publish((self.on_change)(self.value));
        }
    }

    /// Increase current value by step of the [`NumberInput`].
    fn increase_val(&mut self, shell: &mut Shell<Message>) {
        if self.value < self.bounds.1 {
            let new_val = self.value + self.step;
            self.value = if new_val < self.bounds.1 {
                new_val
            } else {
                self.bounds.1
            };
            shell.publish((self.on_change)(self.value));
        }
    }
}

impl<'a, T, Message, Renderer> Widget<Message, Renderer> for NumberInput<'a, T, Message, Renderer>
where
    T: Num + NumAssignOps + PartialOrd + Display + FromStr + ToString + Copy,
    Message: 'a + Clone,
    Renderer: 'a + core::text::Renderer<Font = core::Font>,
    Renderer::Theme: number_input::StyleSheet
        + text_input::StyleSheet
        + container::StyleSheet
        + text::StyleSheet,
{
    fn tag(&self) -> Tag {
        Tag::of::<ModifierState>()
    }
    fn state(&self) -> State {
        State::new(ModifierState::default())
    }

    fn children(&self) -> Vec<Tree> {
        vec![Tree {
            tag: self.content.tag(),
            state: self.content.state(),
            children: self.content.children(),
        }]
    }

    fn diff(&self, tree: &mut Tree) {
        tree.diff_children_custom(
            &[&self.content],
            |state, content| content.diff(state),
            |&content| Tree {
                tag: content.tag(),
                state: content.state(),
                children: content.children(),
            },
        );
    }

    fn width(&self) -> Length {
        self.width
    }

    fn height(&self) -> Length {
        Length::Shrink
    }

    fn layout(&self, tree: &mut Tree, renderer: &Renderer, limits: &Limits) -> Node {
        let padding = Padding::from(self.padding);
        let limits = limits
            .width(self.width())
            .height(Length::Shrink)
            .pad(padding);
        let content = self
            .content
            .layout(&mut tree.children[0], renderer, &limits, None);
        let limits2 = Limits::new(Size::new(0.0, 0.0), content.size());
        let txt_size = self.size.unwrap_or_else(|| renderer.default_size().0);

        let icon_size = txt_size * 2.5 / 4.0;
        let btn_mod = |c| {
            Container::<Message, Renderer>::new(Text::new(format!(" {c} ")).size(icon_size))
                .center_y()
                .center_x()
        };

        let element = if self.padding < DEFAULT_PADDING {
            Element::new(
                Row::<Message, Renderer>::new()
                    .spacing(1)
                    .width(Length::Shrink)
                    .push(btn_mod('+'))
                    .push(btn_mod('-')),
            )
        } else {
            Element::new(
                Column::<Message, Renderer>::new()
                    .spacing(1)
                    .width(Length::Shrink)
                    .push(btn_mod('▲'))
                    .push(btn_mod('▼')),
            )
        };

        let input_tree = if let Some(child_tree) = tree.children.get_mut(1) {
            child_tree.diff(element.as_widget());
            child_tree
        } else {
            let child_tree = Tree::new(element.as_widget());
            tree.children.insert(1, child_tree);
            &mut tree.children[1]
        };

        let mut modifier = element
            .as_widget()
            .layout(input_tree, renderer, &limits2.loose());
        let intrinsic = Size::new(
            content.size().width - 1.0,
            content.size().height.max(modifier.size().height),
        );
        modifier.align(Alignment::End, Alignment::Center, intrinsic);

        let size = limits.resolve(intrinsic);
        Node::with_children(size, vec![content, modifier])
    }

    fn operate(
        &self,
        tree: &mut Tree,
        layout: Layout<'_>,
        renderer: &Renderer,
        operation: &mut dyn Operation<Message>,
    ) {
        operation.container(None, layout.bounds(), &mut |operation| {
            self.content.operate(
                &mut tree.children[0],
                layout
                    .children()
                    .next()
                    .expect("NumberInput inner child Textbox was not created."),
                renderer,
                operation,
            );
        });
    }

    #[allow(clippy::too_many_lines, clippy::cognitive_complexity)]
    fn on_event(
        &mut self,
        state: &mut Tree,
        event: Event,
        layout: Layout<'_>,
        cursor: Cursor,
        renderer: &Renderer,
        clipboard: &mut dyn Clipboard,
        shell: &mut Shell<Message>,
        viewport: &Rectangle,
    ) -> event::Status {
        let mut children = layout.children();
        let content = children.next().expect("fail to get content layout");
        let mut mod_children = children
            .next()
            .expect("fail to get modifiers layout")
            .children();
        let inc_bounds = mod_children
            .next()
            .expect("fail to get increase mod layout")
            .bounds();
        let dec_bounds = mod_children
            .next()
            .expect("fail to get decreate mod layout")
            .bounds();
        let mouse_over_inc = inc_bounds.contains(cursor.position().unwrap_or_default());
        let mouse_over_dec = dec_bounds.contains(cursor.position().unwrap_or_default());
        let modifiers = state.state.downcast_mut::<ModifierState>();
        let child = &mut state.children[0];

        if self.bounds.0 == self.bounds.1 {
            return event::Status::Ignored;
        }

        if layout
            .bounds()
            .contains(cursor.position().unwrap_or_default())
        {
            if mouse_over_inc || mouse_over_dec {
                let mut event_status = event::Status::Captured;
                match event {
                    Event::Mouse(mouse::Event::ButtonPressed(mouse::Button::Left)) => {
                        if mouse_over_dec {
                            modifiers.decrease_pressed = true;
                            self.decrease_val(shell);
                        } else if mouse_over_inc {
                            modifiers.increase_pressed = true;
                            self.increase_val(shell);
                        } else {
                            event_status = event::Status::Ignored;
                        }
                    }
                    Event::Mouse(mouse::Event::ButtonReleased(mouse::Button::Left)) => {
                        if mouse_over_dec {
                            modifiers.decrease_pressed = false;
                        } else if mouse_over_inc {
                            modifiers.increase_pressed = false;
                        } else {
                            event_status = event::Status::Ignored;
                        }
                    }
                    _ => event_status = event::Status::Ignored,
                }
                event_status
            } else {
                match event {
                    Event::Keyboard(keyboard::Event::CharacterReceived(c))
                        if child
                            .state
                            .downcast_mut::<text_input::State<Renderer::Paragraph>>()
                            .is_focused()
                            && c.is_numeric() =>
                    {
                        let mut new_val = self.value.to_string();
                        match child
                            .state
                            .downcast_mut::<text_input::State<Renderer::Paragraph>>()
                            .cursor()
                            .state(&Value::new(&new_val))
                        {
                            cursor::State::Index(idx) => {
                                if T::zero().eq(&self.value) {
                                    new_val = c.to_string();
                                } else {
                                    new_val.insert(idx, c);
                                }
                            }
                            cursor::State::Selection { start, end } => {
                                if (0..new_val.len()).contains(&start)
                                    && (0..new_val.len()).contains(&end)
                                {
                                    new_val.replace_range(
                                        if start > end { end..start } else { start..end },
                                        &c.to_string(),
                                    );
                                }
                            }
                        }

                        match T::from_str(&new_val) {
                            Ok(val) => {
                                if (self.bounds.0..=self.bounds.1).contains(&val) {
                                    self.value = val;
                                    shell.publish((self.on_change)(self.value));
                                    self.content.on_event(
                                        child,
                                        event.clone(),
                                        content,
                                        cursor,
                                        renderer,
                                        clipboard,
                                        shell,
                                        viewport,
                                    )
                                } else {
                                    event::Status::Ignored
                                }
                            }
                            Err(_) => event::Status::Ignored,
                        }
                    }
                    Event::Keyboard(keyboard::Event::KeyPressed { key_code, .. })
                        if child
                            .state
                            .downcast_mut::<text_input::State<Renderer::Paragraph>>()
                            .is_focused() =>
                    {
                        match key_code {
                            keyboard::KeyCode::Up => {
                                self.increase_val(shell);
                                event::Status::Captured
                            }
                            keyboard::KeyCode::Down => {
                                self.decrease_val(shell);
                                event::Status::Captured
                            }
                            keyboard::KeyCode::Backspace => {
                                if T::zero().eq(&self.value) {
                                    event::Status::Ignored
                                } else {
                                    let mut new_val = self.value.to_string();
                                    match child
                                        .state
                                        .downcast_mut::<text_input::State<Renderer::Paragraph>>()
                                        .cursor()
                                        .state(&Value::new(&new_val))
                                    {
                                        cursor::State::Index(idx) => {
                                            if idx >= 1 && idx <= new_val.len() {
                                                if new_val.len() == 1 {
                                                    new_val = if self.bounds.0 > T::zero() {
                                                        self.bounds.0
                                                    } else {
                                                        T::zero()
                                                    }
                                                    .to_string();
                                                } else {
                                                    let _ = new_val.remove(idx - 1);
                                                }
                                            }
                                        }
                                        cursor::State::Selection { start, end } => {
                                            if (0..new_val.len()).contains(&start)
                                                && (0..new_val.len()).contains(&end)
                                            {
                                                new_val.replace_range(
                                                    if start > end {
                                                        end..start
                                                    } else {
                                                        start..end
                                                    },
                                                    "",
                                                );
                                            }
                                        }
                                    }

                                    match T::from_str(&new_val) {
                                        Ok(val) => {
                                            if (self.bounds.0..=self.bounds.1).contains(&val) {
                                                self.value = val;
                                                shell.publish((self.on_change)(self.value));
                                                self.content.on_event(
                                                    child,
                                                    event.clone(),
                                                    content,
                                                    cursor,
                                                    renderer,
                                                    clipboard,
                                                    shell,
                                                    viewport,
                                                )
                                            } else {
                                                event::Status::Ignored
                                            }
                                        }
                                        Err(_) => event::Status::Ignored,
                                    }
                                }
                            }
                            _ => self.content.on_event(
                                child,
                                event.clone(),
                                content,
                                cursor,
                                renderer,
                                clipboard,
                                shell,
                                viewport,
                            ),
                        }
                    }

                    Event::Mouse(mouse::Event::WheelScrolled { delta }) => {
                        let positive = match delta {
                            mouse::ScrollDelta::Lines { y, .. }
                            | mouse::ScrollDelta::Pixels { y, .. } => y.is_sign_positive(),
                        };
                        if positive {
                            self.increase_val(shell);
                        } else {
                            self.decrease_val(shell);
                        }
                        event::Status::Captured
                    }
                    _ => self.content.on_event(
                        child, event, content, cursor, renderer, clipboard, shell, viewport,
                    ),
                }
            }
        } else {
            match event {
                Event::Keyboard(_) => event::Status::Ignored,
                _ => self.content.on_event(
                    child, event, content, cursor, renderer, clipboard, shell, viewport,
                ),
            }
        }
    }

    fn mouse_interaction(
        &self,
        _state: &Tree,
        layout: Layout<'_>,
        cursor: Cursor,
        _viewport: &Rectangle,
        _renderer: &Renderer,
    ) -> mouse::Interaction {
        let bounds = layout.bounds();
        let mut children = layout.children();
        let _content_layout = children.next().expect("fail to get content layout");
        let mut mod_children = children
            .next()
            .expect("fail to get modifiers layout")
            .children();
        let inc_bounds = mod_children
            .next()
            .expect("fail to get increase mod layout")
            .bounds();
        let dec_bounds = mod_children
            .next()
            .expect("fail to get decreate mod layout")
            .bounds();
        let is_mouse_over = bounds.contains(cursor.position().unwrap_or_default());
        let is_decrease_disabled = self.value <= self.bounds.0 || self.bounds.0 == self.bounds.1;
        let is_increase_disabled = self.value >= self.bounds.1 || self.bounds.0 == self.bounds.1;
        let mouse_over_decrease = dec_bounds.contains(cursor.position().unwrap_or_default());
        let mouse_over_increase = inc_bounds.contains(cursor.position().unwrap_or_default());

        if (mouse_over_decrease && !is_decrease_disabled)
            || (mouse_over_increase && !is_increase_disabled)
        {
            mouse::Interaction::Pointer
        } else if is_mouse_over {
            mouse::Interaction::Text
        } else {
            mouse::Interaction::default()
        }
    }

    fn draw(
        &self,
        state: &Tree,
        renderer: &mut Renderer,
        theme: &Renderer::Theme,
        _style: &renderer::Style,
        layout: Layout<'_>,
        cursor: Cursor,
        viewport: &Rectangle,
    ) {
        let mut children = layout.children();
        let content_layout = children.next().expect("fail to get content layout");
        let mut mod_children = children
            .next()
            .expect("fail to get modifiers layout")
            .children();
        let inc_bounds = mod_children
            .next()
            .expect("fail to get increase mod layout")
            .bounds();
        let dec_bounds = mod_children
            .next()
            .expect("fail to get decreate mod layout")
            .bounds();
        self.content.draw(
            &state.children[0],
            renderer,
            theme,
            content_layout,
            cursor,
            None,
            viewport,
        );
        let is_decrease_disabled = self.value <= self.bounds.0 || self.bounds.0 == self.bounds.1;
        let is_increase_disabled = self.value >= self.bounds.1 || self.bounds.0 == self.bounds.1;

        let decrease_btn_style = if is_decrease_disabled {
            theme.disabled(&self.style)
        } else if state.state.downcast_ref::<ModifierState>().decrease_pressed {
            theme.pressed(&self.style)
        } else {
            theme.active(&self.style)
        };

        let increase_btn_style = if is_increase_disabled {
            theme.disabled(&self.style)
        } else if state.state.downcast_ref::<ModifierState>().increase_pressed {
            theme.pressed(&self.style)
        } else {
            theme.active(&self.style)
        };

        let txt_size = self.size.unwrap_or_else(|| renderer.default_size().0);

        let icon_size = Pixels(txt_size * 2.5 / 4.0);

        // decrease button section
        renderer.fill_quad(
            renderer::Quad {
                bounds: dec_bounds,
                border_radius: (3.0).into(),
                border_width: 0.,
                border_color: Color::TRANSPARENT,
            },
            decrease_btn_style
                .button_background
                .unwrap_or(Background::Color(Color::TRANSPARENT)),
        );

        let mut buffer = [0; 4];

<<<<<<< HEAD
        renderer.fill_text(
            core::text::Text {
                content: char::from(Icon::CaretDownFill).encode_utf8(&mut buffer),
                bounds: Size::new(dec_bounds.width, dec_bounds.height),
                size: icon_size,
                font: ICON_FONT,
                horizontal_alignment: Horizontal::Center,
                vertical_alignment: Vertical::Center,
                line_height: LineHeight::Relative(1.3),
                shaping: iced_widget::text::Shaping::Advanced,
            },
            Point::new(dec_bounds.center_x(), dec_bounds.center_y()),
            decrease_btn_style.icon_color,
            dec_bounds,
        );
=======
        renderer.fill_text(core::text::Text {
            content: char::from(BootstrapIcon::CaretDownFill).encode_utf8(&mut buffer),
            bounds: Rectangle {
                x: dec_bounds.center_x(),
                y: dec_bounds.center_y(),
                ..dec_bounds
            },
            size: icon_size,
            color: decrease_btn_style.icon_color,
            font: BOOTSTRAP_FONT,
            horizontal_alignment: Horizontal::Center,
            vertical_alignment: Vertical::Center,
            line_height: LineHeight::Relative(1.3),
            shaping: iced_widget::text::Shaping::Advanced,
        });
>>>>>>> 75a85315

        // increase button section
        renderer.fill_quad(
            renderer::Quad {
                bounds: inc_bounds,
                border_radius: (3.0).into(),
                border_width: 0.,
                border_color: Color::TRANSPARENT,
            },
            increase_btn_style
                .button_background
                .unwrap_or(Background::Color(Color::TRANSPARENT)),
        );

<<<<<<< HEAD
        renderer.fill_text(
            core::text::Text {
                content: char::from(Icon::CaretUpFill).encode_utf8(&mut buffer),
                bounds: Size::new(inc_bounds.width, inc_bounds.height),
                size: icon_size,
                font: ICON_FONT,
                horizontal_alignment: Horizontal::Center,
                vertical_alignment: Vertical::Center,
                line_height: LineHeight::Relative(1.3),
                shaping: iced_widget::text::Shaping::Advanced,
            },
            Point::new(inc_bounds.center_x(), inc_bounds.center_y()),
            increase_btn_style.icon_color,
            inc_bounds,
        );
=======
        renderer.fill_text(core::text::Text {
            content: char::from(BootstrapIcon::CaretUpFill).encode_utf8(&mut buffer),
            bounds: Rectangle {
                x: inc_bounds.center_x(),
                y: inc_bounds.center_y(),
                ..inc_bounds
            },
            size: icon_size,
            color: increase_btn_style.icon_color,
            font: BOOTSTRAP_FONT,
            horizontal_alignment: Horizontal::Center,
            vertical_alignment: Vertical::Center,
            line_height: LineHeight::Relative(1.3),
            shaping: iced_widget::text::Shaping::Advanced,
        });
>>>>>>> 75a85315
    }
}

/// The modifier state of a [`NumberInput`].
#[derive(Default, Clone, Debug)]
pub struct ModifierState {
    /// The state of decrease button on a [`NumberInput`].
    pub decrease_pressed: bool,
    /// The state of increase button on a [`NumberInput`].
    pub increase_pressed: bool,
}

impl<'a, T, Message, Renderer> From<NumberInput<'a, T, Message, Renderer>>
    for Element<'a, Message, Renderer>
where
    T: 'a + Num + NumAssignOps + PartialOrd + Display + FromStr + Copy,
    Message: 'a + Clone,
    Renderer: 'a + core::text::Renderer<Font = core::Font>,
    Renderer::Theme: number_input::StyleSheet
        + text_input::StyleSheet
        + container::StyleSheet
        + text::StyleSheet,
{
    fn from(num_input: NumberInput<'a, T, Message, Renderer>) -> Self {
        Element::new(num_input)
    }
}<|MERGE_RESOLUTION|>--- conflicted
+++ resolved
@@ -726,7 +726,7 @@
 
         let mut buffer = [0; 4];
 
-<<<<<<< HEAD
+
         renderer.fill_text(
             core::text::Text {
                 content: char::from(Icon::CaretDownFill).encode_utf8(&mut buffer),
@@ -742,23 +742,7 @@
             decrease_btn_style.icon_color,
             dec_bounds,
         );
-=======
-        renderer.fill_text(core::text::Text {
-            content: char::from(BootstrapIcon::CaretDownFill).encode_utf8(&mut buffer),
-            bounds: Rectangle {
-                x: dec_bounds.center_x(),
-                y: dec_bounds.center_y(),
-                ..dec_bounds
-            },
-            size: icon_size,
-            color: decrease_btn_style.icon_color,
-            font: BOOTSTRAP_FONT,
-            horizontal_alignment: Horizontal::Center,
-            vertical_alignment: Vertical::Center,
-            line_height: LineHeight::Relative(1.3),
-            shaping: iced_widget::text::Shaping::Advanced,
-        });
->>>>>>> 75a85315
+
 
         // increase button section
         renderer.fill_quad(
@@ -773,7 +757,6 @@
                 .unwrap_or(Background::Color(Color::TRANSPARENT)),
         );
 
-<<<<<<< HEAD
         renderer.fill_text(
             core::text::Text {
                 content: char::from(Icon::CaretUpFill).encode_utf8(&mut buffer),
@@ -789,23 +772,6 @@
             increase_btn_style.icon_color,
             inc_bounds,
         );
-=======
-        renderer.fill_text(core::text::Text {
-            content: char::from(BootstrapIcon::CaretUpFill).encode_utf8(&mut buffer),
-            bounds: Rectangle {
-                x: inc_bounds.center_x(),
-                y: inc_bounds.center_y(),
-                ..inc_bounds
-            },
-            size: icon_size,
-            color: increase_btn_style.icon_color,
-            font: BOOTSTRAP_FONT,
-            horizontal_alignment: Horizontal::Center,
-            vertical_alignment: Vertical::Center,
-            line_height: LineHeight::Relative(1.3),
-            shaping: iced_widget::text::Shaping::Advanced,
-        });
->>>>>>> 75a85315
     }
 }
 
