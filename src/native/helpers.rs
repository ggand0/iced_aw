--- conflicted
+++ resolved
@@ -125,7 +125,6 @@
 
 /// Creates a [`MenuBar`] with the given children.
 ///
-<<<<<<< HEAD
 /// [`MenuBar`]: crate::menu::MenuBar
 ///
 /// Syntax:
@@ -143,33 +142,6 @@
     ($(($x:expr, $m:expr))+) => (
         $crate::menu::MenuBar::new(vec![ $( Item::with_menu($x, $m) ),+ ])
     );
-=======
-/// [`MenuBar`]: crate::MenuBar
-#[must_use]
-pub fn menu_bar<Message, Renderer>(
-    menu_roots: Vec<crate::menu::menu_tree::MenuTree<Message, Renderer>>,
-) -> crate::menu::menu_bar::MenuBar<Message, Renderer>
-where
-    Renderer: renderer::Renderer,
-    Renderer::Theme: crate::style::menu_bar::StyleSheet,
-{
-    crate::menu::menu_bar::MenuBar::new(menu_roots)
-}
-
-#[cfg(feature = "menu")]
-/// Shortcut helper to create a [`MenuTree`] Widget.
-///
-/// [`MenuTree`]: crate::MenuTree
-#[must_use]
-pub fn menu_tree<'a, Message, Renderer>(
-    item: impl Into<Element<'a, Message, Renderer>>,
-    children: Vec<impl Into<crate::menu::menu_tree::MenuTree<'a, Message, Renderer>>>,
-) -> crate::menu::menu_tree::MenuTree<'a, Message, Renderer>
-where
-    Renderer: renderer::Renderer,
-{
-    crate::menu::menu_tree::MenuTree::with_children(item, children)
->>>>>>> be1fdc3e
 }
 
 #[cfg(feature = "badge")]
