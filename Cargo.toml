[package]
name = "iced_aw"
version = "0.7.0"
authors = [
    "Kaiden42 <gitlab@tinysn.com>",
    "Andrew Wheeler <genusistimelord@gmail.com>",
]
edition = "2021"
description = "Additional widgets for the Iced GUI library"
license = "MIT"
repository = "https://github.com/iced-rs/iced_aw"
# TODO documentation
readme = "README.md"
keywords = ["gui", "graphics", "interface", "widgets", "iced"]
categories = ["gui"]

[features]
badge = []
card = []
date_picker = ["chrono", "once_cell", "icons"]
color_picker = ["icons", "iced_widget/canvas"]
cupertino = ["iced_widget/canvas", "time"]
floating_element = []
grid = ["itertools"]
glow = []                                                   # TODO
icons = []
modal = []
tab_bar = []
tabs = ["tab_bar"]
time_picker = ["chrono", "icons", "iced_widget/canvas"]
wrap = []
number_input = ["num-traits"]
selection_list = []
split = []
menu = []
quad = []
spinner = []
context_menu = []
segmented_button = []

default = [
    "badge",
    "card",
    "number_input",
    "date_picker",
    "color_picker",
    "floating_element",
    "grid",
    "modal",
    "tab_bar",
    "tabs",
    "time_picker",
    "wrap",
    "selection_list",
    "split",
    #"menu",
    "quad",
    "context_menu",
    "spinner",
    "cupertino",
    "segmented_button",
    "num-traits"
]

[dependencies]
<<<<<<< HEAD
num-traits = {version = "0.2.16", optional = true}
=======
cfg-if = "1.0"
num-traits = { version = "0.2.16", optional = true }
>>>>>>> 75a85315
time = { version = "0.3.23", features = ["local-offset"], optional = true }
chrono = { version = "0.4.26", optional = true }
once_cell = { version = "1.18.0", optional = true }
itertools = { version = "0.11.0", optional = true }


[dependencies.iced_widget]
git = "https://github.com/iced-rs/iced.git"
#rev = "b474a2b7a763dcde6a377cb409001a7b5285ee8d"
#version = "0.1.1"

#[dependencies.iced_renderer]
#git = "https://github.com/iced-rs/iced.git"
#rev = "751ea77c29f6eb3d00f45f0a04c833a1d03a425c"
#features = ["wgpu"]
#version = "0.1.1"

[profile.dev.package."*"]
opt-level = 2

[workspace]
members = [
    "examples/badge",
    "examples/card",
    "examples/color_picker",
    "examples/cupertino/cupertino_button",
    "examples/cupertino/cupertino_spinner",
    "examples/cupertino/cupertino_switch",
    "examples/date_picker",
    "examples/floating_element",
    "examples/floating_element_anchors",
    "examples/grid",
    "examples/modal",
    "examples/modal_component",
    "examples/multiple_modals",
    "examples/tab_bar",
    "examples/tabs",
    "examples/time_picker",
    "examples/wrap",
    "examples/number_input",
    "examples/selection_list",
    "examples/split",
    "examples/split_scroller",
    #"examples/menu",
    "examples/spinner",
    "examples/context_menu",
    #"examples/WidgetIDReturn",
    "examples/segmented_button",
    "examples/sliderbar",
]

[workspace.dependencies.iced]
git = "https://github.com/iced-rs/iced.git"
#rev = "b474a2b7a763dcde6a377cb409001a7b5285ee8d"
#version = "0.10.0"
features = ["advanced", "lazy", "tokio"]

[workspace.dependencies.iced_aw]
path = "./"
default-features = false
features = ["num-traits"]<|MERGE_RESOLUTION|>--- conflicted
+++ resolved
@@ -63,12 +63,8 @@
 ]
 
 [dependencies]
-<<<<<<< HEAD
-num-traits = {version = "0.2.16", optional = true}
-=======
 cfg-if = "1.0"
 num-traits = { version = "0.2.16", optional = true }
->>>>>>> 75a85315
 time = { version = "0.3.23", features = ["local-offset"], optional = true }
 chrono = { version = "0.4.26", optional = true }
 once_cell = { version = "1.18.0", optional = true }
