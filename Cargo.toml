[package]
name = "iced_aw"
version = "0.7.0"
authors = [
    "Kaiden42 <gitlab@tinysn.com>",
    "Andrew Wheeler <genusistimelord@gmail.com>",
]
edition = "2021"
description = "Additional widgets for the Iced GUI library"
license = "MIT"
repository = "https://github.com/iced-rs/iced_aw"
# TODO documentation
readme = "README.md"
keywords = ["gui", "graphics", "interface", "widgets", "iced"]
categories = ["gui"]

[features]
badge = []
card = []
date_picker = ["chrono", "once_cell", "icons"]
color_picker = ["icons", "iced/canvas"]
cupertino = ["time", "iced/canvas"]
floating_element = []
grid = ["itertools"]
glow = []                                                   # TODO
icons = []
modal = []
tab_bar = []
tabs = ["tab_bar"]
time_picker = ["chrono", "icons", "iced/canvas"]
wrap = []
number_input = ["num-traits"]
selection_list = []
split = []
menu = []
quad = []
spinner = []
context_menu = []
segmented_button = []
slide_bar = []
drop_down = []

default = [
    "badge",
    "card",
    "number_input",
    "date_picker",
    "color_picker",
    "floating_element",
    "grid",
    "modal",
    "tab_bar",
    "tabs",
    "time_picker",
    "slide_bar",
    "wrap",
    "selection_list",
    "split",
    "quad",
    "context_menu",
    "spinner",
    "cupertino",
    "segmented_button",
    "drop_down",
    #"menu",
]

[dependencies]
cfg-if = "1.0"
num-traits = { version = "0.2.16", optional = true }
time = { version = "0.3.23", features = ["local-offset"], optional = true }
chrono = { version = "0.4.26", optional = true }
once_cell = { version = "1.18.0", optional = true }
itertools = { version = "0.11.0", optional = true }

[dependencies.iced]
#git = "https://github.com/iced-rs/iced.git"
#rev = "b474a2b7a763dcde6a377cb409001a7b5285ee8d"
version = "0.12.0"
features = ["advanced", "lazy", "tokio",]

[profile.dev.package."*"]
opt-level = 2

[workspace]
members = [
    "examples/badge",
    "examples/card",
    "examples/number_input",
    "examples/date_picker",
    "examples/color_picker",
    "examples/floating_element",
    "examples/floating_element_anchors",
    "examples/grid",
    "examples/modal",
    "examples/modal_component",
    "examples/multiple_modals",
    "examples/tab_bar",
    "examples/tabs",
    "examples/time_picker",
    "examples/sliderbar",
    "examples/wrap",
    "examples/selection_list",
    "examples/split",
    "examples/split_scroller",
    "examples/context_menu",
    "examples/spinner",
    "examples/cupertino/cupertino_button",
    "examples/cupertino/cupertino_spinner",
    "examples/cupertino/cupertino_switch",
    "examples/WidgetIDReturn",
    "examples/segmented_button",
<<<<<<< HEAD
    "examples/menu",
=======
    "examples/drop_down",
    #"examples/menu",
>>>>>>> be1fdc3e
]

[workspace.dependencies.iced]
#git = "https://github.com/iced-rs/iced.git"
#rev = "b474a2b7a763dcde6a377cb409001a7b5285ee8d"
version = "0.12.0"
features = ["advanced", "lazy", "tokio", "canvas"]

[workspace.dependencies.iced_aw]
path = "./"
default-features = false
features = ["num-traits"]<|MERGE_RESOLUTION|>--- conflicted
+++ resolved
@@ -62,7 +62,7 @@
     "cupertino",
     "segmented_button",
     "drop_down",
-    #"menu",
+    "menu",
 ]
 
 [dependencies]
@@ -110,12 +110,8 @@
     "examples/cupertino/cupertino_switch",
     "examples/WidgetIDReturn",
     "examples/segmented_button",
-<<<<<<< HEAD
+    "examples/drop_down",
     "examples/menu",
-=======
-    "examples/drop_down",
-    #"examples/menu",
->>>>>>> be1fdc3e
 ]
 
 [workspace.dependencies.iced]
